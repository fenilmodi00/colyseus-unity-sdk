--- conflicted
+++ resolved
@@ -6,7 +6,8 @@
   "main": "lib/index.js",
   "scripts": {
     "start": "ts-node-dev --respawn --transpile-only src/index.ts",
-    "loadtest": "colyseus-loadtest loadtest/example.ts --room my_room --numClients 2",
+    "tsx": "tsx watch src/index.ts",
+    "loadtest": "ts-node loadtest/example.ts --room my_room --numClients 99",
     "build": "npm run clean && tsc && node node_modules/copyfiles/copyfiles package.json ./lib && node node_modules/copyfiles/copyfiles arena.env ./lib",
     "clean": "node node_modules/rimraf/bin lib",
     "test": "mocha --require ts-node/register test/**_test.ts --exit --timeout 15000"
@@ -18,35 +19,27 @@
   },
   "homepage": "https://github.com/colyseus/create-colyseus#readme",
   "devDependencies": {
-<<<<<<< HEAD
-    "@colyseus/loadtest": "^0.14.7",
-    "@colyseus/redis-driver": "^0.14.22",
-    "@types/cors": "^2.8.6",
-    "@types/express": "^4.17.1",
-=======
-    "@colyseus/loadtest": "^0.14.4",
-    "@colyseus/testing": "^0.14.21",
+    "@colyseus/cloud": "file:../cli",
+    "@colyseus/loadtest": "^0.15.0-preview.10",
+    "@colyseus/testing": "^0.15.0-preview.1",
     "@types/cors": "^2.8.6",
     "@types/express": "^4.17.1",
     "@types/mocha": "^8.2.3",
     "copyfiles": "^2.4.1",
     "mocha": "^9.0.2",
->>>>>>> a03f9e5a
     "rimraf": "^2.7.1",
-    "ts-node": "^8.1.0",
-    "ts-node-dev": "^1.0.0-pre.63",
-    "typescript": "^3.4.5"
+    "ts-node": "^10.9.1",
+    "ts-node-dev": "^2.0.0",
+    "tsx": "^3.12.7",
+    "typescript": "^5.0.4"
   },
   "dependencies": {
-<<<<<<< HEAD
-    "@colyseus/arena": "^0.14.24",
-    "@colyseus/monitor": "^0.14.22",
-    "colyseus": "^0.14.23",
-=======
-    "@colyseus/arena": "^0.14.22",
-    "@colyseus/monitor": "^0.14.20",
-    "colyseus": "^0.14.20",
->>>>>>> a03f9e5a
+    "@colyseus/core": "^0.15.0-preview.8",
+    "@colyseus/monitor": "^0.15.0-preview.3",
+    "@colyseus/redis-driver": "^0.15.0-preview.0",
+    "@colyseus/redis-presence": "^0.15.0-preview.2",
+    "@colyseus/tools": "^0.15.0-preview.10",
+    "colyseus": "^0.15.0-preview.4",
     "cors": "^2.8.5",
     "express": "^4.16.4"
   }
