--- conflicted
+++ resolved
@@ -1,8 +1,4 @@
 ﻿using System;
-<<<<<<< HEAD
-using System.Runtime.InteropServices;
-=======
->>>>>>> 26c94008
 
 using MsgPack;
 using MsgPack.Serialization;
@@ -105,21 +101,16 @@
 			// Create a "clock" for remoteCurrentTime / remoteElapsedTime to match the JavaScript API.
                
 			// Creates serializer.
-<<<<<<< HEAD
-			var serializer = MessagePackSerializer.Get <byte[]>();
-=======
+
 			var serializer = MessagePackSerializer.Get <MessagePackObject>();
-			this._previousState = serializer.PackSingleObject (state);
->>>>>>> 26c94008
-
 
 #if !WINDOWS_UWP
-            this.OnUpdate.Emit (this, new RoomUpdateEventArgs (this, state, null));
-            this._previousState = serializer.PackSingleObject (state.ToByteArray (ByteOrder.Big));
+            this.OnUpdate.Emit(this, new RoomUpdateEventArgs(this, state, null));
 #else
-            this._previousState = serializer.PackSingleObject(state.ToByteArray(ByteOrder.BigEndian));
             this.OnUpdate.Invoke(this, new RoomUpdateEventArgs(this, state, null));
 #endif
+
+            this._previousState = serializer.PackSingleObject (state);
         }
 
 		/// <summary>
