--- conflicted
+++ resolved
@@ -437,7 +437,6 @@
                 list.Add(item.Key + "=" + (item.Value != null ? Convert.ToString(item.Value) : "null"));
             }
 
-<<<<<<< HEAD
             // Try to connect directly to custom publicAddress, if present.
             var endpoint = (room.publicAddress != null && room.publicAddress.Length > 0)
                 ? new Uri($"{Endpoint.Scheme}://{room.publicAddress}")
@@ -448,10 +447,9 @@
                 Path = $"{room.processId}/{room.roomId}",
                 Query = string.Join("&", list.ToArray())
             };
-=======
-            var uriBuilder = colyseusRequest.GetUriBuilder(path, string.Join("&", list.ToArray()));
-            uriBuilder.Scheme = Endpoint.Scheme;
->>>>>>> a03f9e5a
+
+            // FIXME?: regression from https://github.com/colyseus/colyseus-unity-sdk/pull/184
+            // var uriBuilder = colyseusRequest.GetUriBuilder(path, string.Join("&", list.ToArray()));
 
             return new ColyseusConnection(uriBuilder.ToString(), headers);
         }
